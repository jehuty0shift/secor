--- conflicted
+++ resolved
@@ -294,7 +294,6 @@
 
 # Set below property to true if you want to have the md5hash appended to your s3 path.
 # This helps for better partitioning of the data on s3. Which gives better performance while reading and writing on s3
-<<<<<<< HEAD
 secor.s3.prefix.md5hash=false
 
 # After the given date, secor will upload files to the supplied s3 alternative path
@@ -302,6 +301,3 @@
 
 # An alternative S3 path for secor to upload files to
 secor.s3.alternative.path=
-=======
-secor.s3.prefix.md5hash=false
->>>>>>> 85b3da5e
